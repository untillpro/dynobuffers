/*
 * Copyright (c) 2018-present unTill Pro, Ltd. and Contributors
 *
 * This source code is licensed under the MIT license found in the
 * LICENSE file in the root directory of this source tree.
 */

package dynobuffers

import (
	"bytes"
	"encoding/base64"
	"encoding/json"
	"errors"
	"fmt"
	"math"
	"reflect"
	"strings"
	"unicode"
	"unsafe"

	flatbuffers "github.com/google/flatbuffers/go"
	"github.com/untillpro/gojay"
	"gopkg.in/yaml.v2"
)

// FieldType s.e.
type FieldType int

const (
	// FieldTypeUnspecified - wrong type
	FieldTypeUnspecified FieldType = iota
	// FieldTypeObject field is nested Scheme
	FieldTypeObject
	// FieldTypeInt int32
	FieldTypeInt
	// FieldTypeLong int64
	FieldTypeLong
	// FieldTypeFloat float32
	FieldTypeFloat
	// FieldTypeDouble float64
	FieldTypeDouble
	// FieldTypeString variable length
	FieldTypeString
	// FieldTypeBool s.e.
	FieldTypeBool
	// FieldTypeByte byte
	FieldTypeByte
)

// storeObjectsAsBytes defines if nested objects will be stored as byte vectors.
var storeObjectsAsBytes = false

var yamlFieldTypesMap = map[string]FieldType{
	"int":    FieldTypeInt,
	"long":   FieldTypeLong,
	"float":  FieldTypeFloat,
	"double": FieldTypeDouble,
	"string": FieldTypeString,
	"bool":   FieldTypeBool,
	"byte":   FieldTypeByte,
	"":       FieldTypeObject,
}

// Buffer is wrapper for FlatBuffers
type Buffer struct {
	Scheme *Scheme
	// if not to collect modified fields and write to out bytes on Set():
	// - Set(fld, nil): Need to remember which fields should not be read from initial bytes on ToBytes()
	// - need to remember which fields should be read from initial bytes and which were Set() on ToBytes()
	// - what to do if Set() twice for one field?
	// - impossible to write strings, arrays and nested objects because it must be written before the root object started (flatbuffers feature)
	modifiedFields []*modifiedField
	tab            flatbuffers.Table
	isModified     bool
	isReleased     bool
	owner          *Buffer
	builder        *flatbuffers.Builder
	names          *StringsSlice
}

// func (b *Buffer) Builder() *flatbuffers.Builder {
// 	return b.builder
// }

// Field describes a Scheme field
type Field struct {
	Name        string
	Ft          FieldType
	order       int
	IsMandatory bool
	FieldScheme *Scheme // != nil for FieldTypeObject only
	ownerScheme *Scheme
	IsArray     bool
}

type modifiedField struct {
	value    interface{}
	isAppend bool
	isReleased bool
}

func (m *modifiedField) Release() {
	if m.isReleased {
		return
	}

	if buf, ok := m.value.(*Buffer); ok {
		if buf != nil {
			buf.Release()
		}
	}

	if buf, ok := m.value.(*BuffersSlice); ok {
		for _, bb := range buf.Slice {
			if bb != nil {
				bb.Release()
			}
		}

		putBufferSlice(buf)
	}

	m.value = nil
	m.isAppend = false
	m.isReleased = true
}

// ObjectArray used to iterate over array of nested objects
type ObjectArray struct {
	Buffer  *Buffer
	Len     int
	curElem int
	start   flatbuffers.UOffsetT
}

// Next proceeds to a next nested object in the array. If true then .Buffer represents the next element
func (oa *ObjectArray) Next() bool {
	oa.curElem++
	if oa.curElem >= oa.Len {
		return false
	}
	oa.Buffer.tab.Pos = oa.Buffer.tab.Indirect(oa.start + flatbuffers.UOffsetT(oa.curElem)*flatbuffers.SizeUOffsetT)
	return true
}

// Value returns *dynobuffers.Buffer instance as current element
func (oa *ObjectArray) Value() interface{} {
	return oa.Buffer
}

func (b *Buffer) getAllValues(start flatbuffers.UOffsetT, arrLen int, f *Field) interface{} {
	bytesSlice := b.tab.Bytes[start:]
	switch f.Ft {
	case FieldTypeInt:
		src := *(*[]int32)(unsafe.Pointer(&bytesSlice))
		src = src[:arrLen]
		res := make([]int32, len(src))
		copy(res, src)
		return res
	case FieldTypeFloat:
		src := *(*[]float32)(unsafe.Pointer(&bytesSlice))
		src = src[:arrLen]
		res := make([]float32, len(src))
		copy(res, src)
		return res
	case FieldTypeDouble:
		src := *(*[]float64)(unsafe.Pointer(&bytesSlice))
		src = src[:arrLen]
		res := make([]float64, len(src))
		copy(res, src)
		return res
	case FieldTypeByte:
		return b.tab.Bytes[start : arrLen+int(start)]
	case FieldTypeBool:
		src := *(*[]bool)(unsafe.Pointer(&bytesSlice))
		src = src[:arrLen]
		res := make([]bool, len(src))
		copy(res, src)
		return res
	case FieldTypeLong:
		src := *(*[]int64)(unsafe.Pointer(&bytesSlice))
		src = src[:arrLen]
		res := make([]int64, len(src))
		copy(res, src)
		return res
	default:
		// string
		res := make([]string, arrLen)
		arrayUOffsetT := b.getFieldUOffsetTByOrder(f.order)
		for i := 0; i < arrLen; i++ {
			elementUOffsetT := b.tab.Vector(arrayUOffsetT-b.tab.Pos) + flatbuffers.UOffsetT(i*flatbuffers.SizeUOffsetT)
			res[i] = byteSliceToString(b.tab.ByteVector(elementUOffsetT))
		}
		return res
	}
}

// Scheme describes fields and theirs order in byte array
type Scheme struct {
	Name      string
	FieldsMap map[string]*Field
	Fields    []*Field
}

// NewBuffer creates new empty Buffer
func NewBuffer(Scheme *Scheme) *Buffer {
	if Scheme == nil {
		panic("nil Scheme provided")
	}

	b := getBuffer()

	b.Scheme = Scheme
	b.isReleased = false
	b.owner = nil

	b.isModified = false

	b.Reset(nil)

	return b
}

func (b *Buffer) Release() {
	if !b.isReleased {
<<<<<<< HEAD
		b.releaseFields()
		b.isReleased = true
		BufferPool.Put(b)
=======
		b.ReleaseFields()

		if b.names != nil {
			putStringSlice(b.names)
			b.names = nil
		}

		putBuffer(b)
>>>>>>> 1baad60a
	}
}

func (b *Buffer) releaseFields() {
	if b.modifiedFields != nil && len(b.modifiedFields) > 0 {
		for _, m := range b.modifiedFields {
			if m != nil {
				m.Release()
			}
		}
	}
}

// GetInt returns int32 value by name and if the Scheme contains the field and the value was set to non-nil
func (b *Buffer) GetInt(name string) (int32, bool) {
	o := b.getFieldUOffsetT(name)
	if o != 0 {
		return b.tab.GetInt32(o), true
	}
	return int32(0), false
}

// GetFloat returns float32 value by name and if the Scheme contains the field and if the value was set to non-nil
func (b *Buffer) GetFloat(name string) (float32, bool) {
	o := b.getFieldUOffsetT(name)
	if o != 0 {
		return b.tab.GetFloat32(o), true
	}
	return float32(0), false
}

// GetString returns string value by name and if the Scheme contains the field and if the value was set to non-nil
func (b *Buffer) GetString(name string) (string, bool) {
	o := b.getFieldUOffsetT(name)
	if o != 0 {
		return byteSliceToString(b.tab.ByteVector(o)), true
	}
	return "", false
}

// GetLong returns int64 value by name and if the Scheme contains the field and if the value was set to non-nil
func (b *Buffer) GetLong(name string) (int64, bool) {
	o := b.getFieldUOffsetT(name)
	if o != 0 {
		return b.tab.GetInt64(o), true
	}
	return int64(0), false
}

// GetDouble returns float64 value by name and if the Scheme contains the field and if the value was set to non-nil
func (b *Buffer) GetDouble(name string) (float64, bool) {
	o := b.getFieldUOffsetT(name)
	if o != 0 {
		return b.tab.GetFloat64(o), true
	}
	return float64(0), false
}

// GetByte returns byte value by name and if the Scheme contains the field and if the value was set to non-nil
func (b *Buffer) GetByte(name string) (byte, bool) {
	o := b.getFieldUOffsetT(name)
	if o != 0 {
		return b.tab.GetByte(o), true
	}
	return byte(0), false
}

// GetBool returns bool value by name and if the Scheme contains the field and if the value was set to non-nil
func (b *Buffer) GetBool(name string) (bool, bool) {
	o := b.getFieldUOffsetT(name)
	if o != 0 {
		return b.tab.GetBool(o), true
	}
	return false, false
}

func (b *Buffer) getFieldUOffsetT(name string) flatbuffers.UOffsetT {
	if len(b.tab.Bytes) == 0 {
		return 0
	}
	if f, ok := b.Scheme.FieldsMap[name]; ok {
		return b.getFieldUOffsetTByOrder(f.order)
	}
	return 0
}

func (b *Buffer) getFieldUOffsetTByOrder(order int) flatbuffers.UOffsetT {
	if len(b.tab.Bytes) == 0 {
		return 0
	}
	preOffset := flatbuffers.UOffsetT(b.tab.Offset(flatbuffers.VOffsetT((order + 2) * 2)))
	if preOffset == 0 {
		return 0
	}
	return preOffset + b.tab.Pos
}

func (b *Buffer) getByStringField(f *Field) (string, bool) {
	o := b.getFieldUOffsetTByOrder(f.order)
	if o == 0 {
		return "", false
	}
	return byteSliceToString(b.tab.ByteVector(o)), true
}

func (b *Buffer) getByField(f *Field, index int) interface{} {
	uOffsetT := b.getFieldUOffsetTByOrder(f.order)
	if uOffsetT == 0 {
		return nil
	}
	return b.getByUOffsetT(f, index, uOffsetT)
}

func (b *Buffer) getByUOffsetT(f *Field, index int, uOffsetT flatbuffers.UOffsetT) interface{} {
	if f.IsArray {
		arrayLen := b.tab.VectorLen(uOffsetT - b.tab.Pos)
		elemSize := getFBFieldSize(f.Ft)
		if isFixedSizeField(f) {
			// arrays with fixed-size elements are stored as byte arrays
			arrayLen = arrayLen / elemSize
		}
		if index < 0 {
			if f.Ft == FieldTypeObject {
				arr := &ObjectArray{Buffer: &Buffer{}}
				arr.Len = b.tab.VectorLen(uOffsetT - b.tab.Pos)
				arr.Buffer.tab.Bytes = b.tab.Bytes
				arr.start = b.tab.Vector(uOffsetT - b.tab.Pos)
				arr.curElem = -1
				arr.Buffer.Scheme = f.FieldScheme
				return arr
			}
			uOffsetT = b.tab.Vector(uOffsetT - b.tab.Pos)
			return b.getAllValues(uOffsetT, arrayLen, f)
		}
		if index > arrayLen-1 {
			return nil
		}
		uOffsetT = b.tab.Vector(uOffsetT-b.tab.Pos) + flatbuffers.UOffsetT(index*elemSize)
	}
	return b.getValueByUOffsetT(f, uOffsetT)
}

func (b *Buffer) getValueByUOffsetT(f *Field, uOffsetT flatbuffers.UOffsetT) interface{} {
	switch f.Ft {
	case FieldTypeInt:
		return b.tab.GetInt32(uOffsetT)
	case FieldTypeLong:
		return b.tab.GetInt64(uOffsetT)
	case FieldTypeFloat:
		return b.tab.GetFloat32(uOffsetT)
	case FieldTypeDouble:
		return b.tab.GetFloat64(uOffsetT)
	case FieldTypeByte:
		return b.tab.GetByte(uOffsetT)
	case FieldTypeBool:
		return b.tab.GetBool(uOffsetT)
	case FieldTypeObject:
		var res *Buffer
		if storeObjectsAsBytes {
			bytesNested := b.tab.ByteVector(uOffsetT)
			res = ReadBuffer(bytesNested, f.FieldScheme)
		} else {
			res = ReadBuffer(b.tab.Bytes, f.FieldScheme)
			res.tab.Pos = b.tab.Indirect(uOffsetT)
		}
		if !f.IsArray {
			b.prepareModifiedFields()
			if b.modifiedFields[f.order] == nil {
				b.set(f, res)
			}
		}
		res.owner = b
		return res
	default:
		return byteSliceToString(b.tab.ByteVector(uOffsetT))
	}
}

func getFBFieldSize(ft FieldType) int {
	switch ft {
	case FieldTypeBool:
		return flatbuffers.SizeBool
	case FieldTypeByte:
		return flatbuffers.SizeByte
	case FieldTypeDouble:
		return flatbuffers.SizeFloat64
	case FieldTypeFloat:
		return flatbuffers.SizeFloat32
	case FieldTypeInt:
		return flatbuffers.SizeInt32
	case FieldTypeLong:
		return flatbuffers.SizeInt64
	default:
		return flatbuffers.SizeUOffsetT
	}
}

// Get returns stored field value by name.
// field is scalar -> scalar is returned
// field is an array of scalars -> []T is returned
// field is a nested object -> *dynobuffers.Buffer is returned
// field is an array of nested objects -> *dynobuffers.ObjectArray is returned
// field is not set, set to nil or no such field in the Scheme -> nil
func (b *Buffer) Get(name string) interface{} {
	f, ok := b.Scheme.FieldsMap[name]
	if !ok {
		return nil
	}
	return b.getByField(f, -1)
}

// GetByIndex returns array field element by its index
// no such field, index out of bounds, array field is not set or unset -> nil
func (b *Buffer) GetByIndex(name string, index int) interface{} {
	f, ok := b.Scheme.FieldsMap[name]
	if !ok || index < 0 {
		return nil
	}
	return b.getByField(f, index)
}

// ReadBuffer creates Buffer from bytes using provided Scheme
func ReadBuffer(bytes []byte, Scheme *Scheme) *Buffer {
	if Scheme == nil {
		panic("nil Scheme provided")
	}

	b := NewBuffer(Scheme)
	//b := &Buffer{}
	//b.Scheme = Scheme
	b.Reset(bytes)
	return b
}

// Set sets field value by name.
// Underlying byte array is not modified.
// Call ToBytes() to get modified byte array
func (b *Buffer) Set(name string, value interface{}) {
	f, ok := b.Scheme.FieldsMap[name]
	if !ok {
		return
	}
	b.set(f, value)
}

func (b *Buffer) setModified() {
	b.isModified = true
	if b.owner != nil {
		b.owner.setModified()
	}
}

func (b *Buffer) set(f *Field, value interface{}) {
	b.prepareModifiedFields()
	m := b.modifiedFields[f.order]

	if m == nil {
		m = &modifiedField{}
	}

	m.value = value
	m.isAppend = false
	m.isReleased = false

	b.modifiedFields[f.order] = m

	if bNested, ok := value.(*Buffer); ok {
		bNested.owner = b
	}

	b.setModified()
}

// Append s.e.
func (b *Buffer) Append(name string, toAppend interface{}) {
	f, ok := b.Scheme.FieldsMap[name]
	if !ok {
		return
	}
	b.append(f, toAppend)
}

func (b *Buffer) append(f *Field, toAppend interface{}) {

	b.prepareModifiedFields()

	m := b.modifiedFields[f.order]

	if m == nil {
		m = &modifiedField{}
	}

	m.value = toAppend
	m.isAppend = true

	b.modifiedFields[f.order] = m

	b.setModified()
}

// ApplyJSONAndToBytes sets field values described by provided json and returns new FlatBuffer byte array
// See `ApplyMap` for details
func (b *Buffer) ApplyJSONAndToBytes(jsonBytes []byte) ([]byte, error) {
	dest := map[string]interface{}{}
	err := json.Unmarshal(jsonBytes, &dest)
	if err != nil {
		return nil, err
	}
	err = b.ApplyMap(dest)
	if err != nil {
		return nil, err
	}

	return b.ToBytesWithBuilder(nil)
}

// ApplyMap sets field values described by provided map[string]interface{}
// Resulting buffer has no value (or has nil value) for a mandatory field -> error
// Value type and field type are incompatible (e.g. string for numberic field) -> error
// Value and field types differs but value fits into field -> no error. Examples:
//   255 fits into float, double, int, long, byte;
//   256 does not fit into byte
//   math.MaxInt64 does not fit into int32
// Unexisting field is provided -> error
// Previousy stored or modified data is rewritten with the provided data
// Byte arrays are expected to be base64 strings
// Array element is nil -> error (not supported)
func (b *Buffer) ApplyMap(data map[string]interface{}) error {
	for fn, fv := range data {
		f, ok := b.Scheme.FieldsMap[fn]
		if !ok {
			return fmt.Errorf("field %s does not exist in the scheme", fn)
		}
		if fv == nil {
			b.set(f, nil)
			continue
		}

		if f.Ft == FieldTypeObject {
			if f.IsArray {
				datasNested, ok := fv.([]interface{})

				if !ok {
					return fmt.Errorf("array of objects required but %#v provided for field %s", fv, f.QualifiedName())
				}

				buffers := getBufferSlice(len(datasNested))

				for i, dataNestedIntf := range datasNested {
					dataNested, ok := dataNestedIntf.(map[string]interface{})

					if !ok {
						return fmt.Errorf("element value of array field %s must be an object, %#v provided", fn, dataNestedIntf)
					}

					buffers.Slice[i] = NewBuffer(f.FieldScheme)
					buffers.Slice[i].owner = b
					buffers.Slice[i].ApplyMap(dataNested)
				}

				b.append(f, buffers)
			} else {
				bNested := NewBuffer(f.FieldScheme)
				bNested.owner = b
				dataNested, ok := fv.(map[string]interface{})
				if !ok {
					return fmt.Errorf("value of field %s must be an object, %#v provided", fn, fv)
				}
				bNested.ApplyMap(dataNested)
				b.set(f, bNested)
			}
		} else {
			if f.IsArray {
				b.append(f, fv)
			} else {
				b.set(f, fv)
			}
		}
	}
	return nil
}

func (b *Buffer) UnmarshalJSONObject(dec *gojay.Decoder, fn string) error {
	var err error

	f, ok := b.Scheme.FieldsMap[fn]
	if !ok {
		return fmt.Errorf("field %s does not exist in the scheme", fn)
	}

	if f.Ft == FieldTypeObject {
		if f.IsArray {
			buffers := getBufferSlice(0)
			buffers.Scheme = f.FieldScheme
			buffers.Owner = b

			if err = dec.Array(buffers); err != nil {
				return err
			}

			b.append(f, buffers)
		} else {
			bNested := NewBuffer(f.FieldScheme)
			bNested.owner = b

			if err = dec.Object(bNested); err != nil {
				return err
			}

			b.set(f, bNested)
		}
	} else {
		//fv, err := b.unmarshalField(dec, f)

		var fv string

		err = dec.String(&fv)

		if err != nil {
			return err
		}

		if f.IsArray {
			b.append(f, fv)
		} else {
			b.set(f, fv)
		}
	}

	return nil
}

func (b *Buffer) unmarshalField(dec *gojay.Decoder, f *Field) (interface{}, error) {
	var s string
	var d float64
	var i int
	var l int64
	var fl float64
	var bl bool
	var bt int8
	var intf interface{}
	var err error

	switch f.Ft {
	case FieldTypeString:
		err = dec.String(&s)
		return s, err
	case FieldTypeBool:
		err = dec.Bool(&bl)
		return bl, err
	case FieldTypeByte:
		err = dec.Int8(&bt)
		return bt, err
	case FieldTypeDouble:
		err = dec.Float64(&d)
		return d, err
	case FieldTypeFloat:
		err = dec.Float(&fl)
		return fl, err
	case FieldTypeInt:
		err = dec.Int(&i)
		return i, err
	case FieldTypeLong:
		err = dec.Int64(&l)
		return l, err
	default:
		err = dec.Interface(&intf)
		return intf, err
	}
}

func (b *Buffer) NKeys() int {
	return len(b.Scheme.FieldsMap)
}

func (b *Buffer) ApplyMapBuffer(jsonMap []byte) error {
	return gojay.UnmarshalJSONObjectWithPool(jsonMap, b)
}

// ToBytes returns new FlatBuffer byte array with fields modified by Set() and fields which initially had values
// Note: initial byte array and current modifications are kept
func (b *Buffer) ToBytes() ([]byte, error) {

	var builder *flatbuffers.Builder

	if b.builder != nil {
		builder = b.builder
	} else {
		builder = BuilderPool.Get().(*flatbuffers.Builder)
}

	bytes, err := b.ToBytesWithBuilder(builder)

	if b.builder == nil {
		BuilderPool.Put(builder)
	}

	return bytes, err

}

// ToBytesWithBuilder same as ToBytes but uses builder
// builder.Reset() is invoked
func (b *Buffer) ToBytesWithBuilder(builder *flatbuffers.Builder) ([]byte, error) {
	if !b.isModified && len(b.tab.Bytes) > 0 { // mandatory fields should be checked
		return b.tab.Bytes, nil
	}

	if nil != builder {
		builder.Reset()
	} else {
		builder = flatbuffers.NewBuilder(0)
	}

	_, err := b.encodeBuffer(builder)

	if err != nil {
		return nil, err
	}

	buf := builder.FinishedBytes()

	return buf, nil
}

func (b *Buffer) prepareModifiedFields() {
	if len(b.Scheme.Fields) > cap(b.modifiedFields) {
		b.modifiedFields = make([]*modifiedField, len(b.Scheme.Fields))
	} else {
		b.modifiedFields = b.modifiedFields[:len(b.Scheme.Fields)]
	}

	for _, m := range b.modifiedFields {
		if m != nil {
			m.isReleased = false
		}
	}
}

type offset struct {
	str flatbuffers.UOffsetT
	obj flatbuffers.UOffsetT
	arr flatbuffers.UOffsetT
}

func (b *Buffer) encodeBuffer(bl *flatbuffers.Builder) (flatbuffers.UOffsetT, error) {
	offsets := getOffsetSlice(len(b.Scheme.Fields))

	b.prepareModifiedFields()

	var err error

	for _, f := range b.Scheme.Fields {
		if f.IsArray {
			arrayUOffsetT := flatbuffers.UOffsetT(0)
			modifiedField := b.modifiedFields[f.order]
			if modifiedField != nil {
				if modifiedField.value != nil {
					val := reflect.ValueOf(modifiedField.value)
					if isSlice(val.Kind()) && val.IsNil() {
						continue
					}
					var toAppendToIntf interface{} = nil
					if modifiedField.isAppend {
						toAppendToIntf = b.getByField(f, -1)
					}
					if arrayUOffsetT, err = b.encodeArray(bl, f, modifiedField.value, toAppendToIntf); err != nil {
						return 0, err
					}
				}
			} else {
				if uOffsetT := b.getFieldUOffsetTByOrder(f.order); uOffsetT != 0 {
					// copy from source bytes if not modified and initially existed
					if isFixedSizeField(f) {
						// copy fixed-size array as byte array
						arrayLen := b.tab.VectorLen(uOffsetT - b.tab.Pos)
						uOffsetT = b.tab.Vector(uOffsetT - b.tab.Pos)
						arrayUOffsetT = bl.CreateByteVector(b.tab.Bytes[uOffsetT : int(uOffsetT)+arrayLen])
					} else {
						// re-encode var-size array
						if existingArray := b.getByUOffsetT(f, -1, uOffsetT); existingArray != nil {
							arrayUOffsetT, _ = b.encodeArray(bl, f, existingArray, nil) // no errors should be here
						}
					}
				}
			}
			offsets.Slice[f.order].arr = arrayUOffsetT
		} else if f.Ft == FieldTypeObject {
			nestedUOffsetT := flatbuffers.UOffsetT(0)
			modifiedField := b.modifiedFields[f.order]
			if modifiedField != nil {
				if modifiedField.value != nil {
					if nestedBuffer, ok := modifiedField.value.(*Buffer); !ok {
						return 0, fmt.Errorf("nested object required but %#v provided for field %s", modifiedField.value, f.QualifiedName())
					} else if storeObjectsAsBytes {
						nestedBytes, err := nestedBuffer.ToBytes()
						if err != nil {
							return 0, fmt.Errorf("failed to encode nested object %s: %s", f.QualifiedName(), err)
						}
						nestedUOffsetT = bl.CreateByteVector(nestedBytes)
					} else if nestedUOffsetT, err = nestedBuffer.encodeBuffer(bl); err != nil {
						return 0, err
					}
				}
			} else {
				if uOffsetT := b.getFieldUOffsetTByOrder(f.order); uOffsetT != 0 {
					bufToWrite := b.getByUOffsetT(f, -1, uOffsetT) // can not be nil
					if storeObjectsAsBytes {
						nestedBytes, _ := bufToWrite.(*Buffer).ToBytes() // no errors should be here
						nestedUOffsetT = bl.CreateByteVector(nestedBytes)
					} else {
						nestedUOffsetT, _ = bufToWrite.(*Buffer).encodeBuffer(bl) // no errors should be here
					}
				}
			}
			offsets.Slice[f.order].obj = nestedUOffsetT
		} else if f.Ft == FieldTypeString {
			modifiedStringField := b.modifiedFields[f.order]
			if modifiedStringField != nil {
				if modifiedStringField.value != nil {
					if strToWrite, ok := modifiedStringField.value.(string); ok {
						offsets.Slice[f.order].str = bl.CreateString(strToWrite)
					} else {
						return 0, fmt.Errorf("string required but %#v provided for field %s", modifiedStringField.value, f.QualifiedName())
					}
				}
			} else {
				if strToWrite, ok := b.getByStringField(f); ok {
					offsets.Slice[f.order].str = bl.CreateString(strToWrite)
				}
			}
		}
	}

	bl.StartObject(len(b.Scheme.Fields))
	for _, f := range b.Scheme.Fields {
		isSet := false
		if f.IsArray {
			if isSet = offsets.Slice[f.order].arr > 0; isSet {
				bl.PrependUOffsetTSlot(f.order, offsets.Slice[f.order].arr, 0)
			}
		} else {
			switch f.Ft {
			case FieldTypeString:
				if isSet = offsets.Slice[f.order].str > 0; isSet {
					bl.PrependUOffsetTSlot(f.order, offsets.Slice[f.order].str, 0)
				}
			case FieldTypeObject:
				if isSet = offsets.Slice[f.order].obj > 0; isSet {
					bl.PrependUOffsetTSlot(f.order, offsets.Slice[f.order].obj, 0)
				}
			default:
				modifiedField := b.modifiedFields[f.order]
				if modifiedField != nil {
					if isSet = modifiedField.value != nil; isSet {
						if !encodeFixedSizeValue(bl, f, modifiedField.value) {
							return 0, fmt.Errorf("wrong value %T(%#v) provided for field %s", modifiedField.value, modifiedField.value, f.QualifiedName())
						}
					}
				} else {
					isSet = copyFixedSizeValue(bl, b, f)
				}
			}
		}
		if f.IsMandatory && !isSet {
			return 0, fmt.Errorf("Mandatory field %s is not set", f.QualifiedName())
		}
	}
	res := bl.EndObject()
	bl.Finish(res)

	putOffsetSlice(offsets)

	return res, nil
}

// HasValue returns if specified field exists in the scheme and its value is set to non-nil
func (b *Buffer) HasValue(name string) bool {
	return b.getFieldUOffsetT(name) != 0
}

// Reset sets current underlying byte array and clears modified fields. Useful for *Buffer instance reuse
// Note: bytes must match the Buffer's scheme
func (b *Buffer) Reset(bytes []byte) {
	b.tab.Bytes = append(b.tab.Bytes[:0], bytes...)
	if len(bytes) == 0 {
		b.tab.Pos = 0
	} else {
		b.tab.Pos = flatbuffers.GetUOffsetT(bytes)
	}

	if b.names != nil {
		putStringSlice(b.names)
		b.names = nil
	}

	if b.modifiedFields != nil {
		b.releaseFields()

		b.modifiedFields = b.modifiedFields[:0]
	}

	b.isModified = false
}

func intfToInt32Arr(f *Field, value interface{}) ([]int32, bool) {
	arr, ok := value.([]int32)

	if !ok {
		intfs, ok := value.([]interface{})
		if !ok {
			return nil, false
		}
		arr = make([]int32, len(intfs))
		for i, intf := range intfs {
			float64Src, ok := intf.(float64)
			if !ok || !isFloat64ValueFitsIntoField(f, float64Src) {
				return nil, false
			}
			arr[i] = int32(float64Src)
		}
	}

	return arr, true
}

func intfToBoolArr(f *Field, value interface{}) ([]bool, bool) {
	arr, ok := value.([]bool)
	if !ok {
		intfs, ok := value.([]interface{})
		if !ok {
			return nil, false
		}
		arr = make([]bool, len(intfs))
		for i, intf := range intfs {
			boolVal, ok := intf.(bool)
			if !ok {
				return nil, false
			}
			arr[i] = boolVal
		}
	}
	return arr, true
}

func intfToInt64Arr(f *Field, value interface{}) ([]int64, bool) {
	arr, ok := value.([]int64)
	if !ok {
		intfs, ok := value.([]interface{})
		if !ok {
			return nil, false
		}
		arr = make([]int64, len(intfs))
		for i, intf := range intfs {
			float64Src, ok := intf.(float64)
			if !ok || !isFloat64ValueFitsIntoField(f, float64Src) {
				return nil, false
			}
			arr[i] = int64(float64Src)
		}
	}
	return arr, true
}

func intfToFloat32Arr(f *Field, value interface{}) ([]float32, bool) {
	arr, ok := value.([]float32)
	if !ok {
		intfs, ok := value.([]interface{})
		if !ok {
			return nil, false
		}
		arr = make([]float32, len(intfs))
		for i, intf := range intfs {
			float64Src, ok := intf.(float64)
			if !ok || !isFloat64ValueFitsIntoField(f, float64Src) {
				return nil, false
			}
			arr[i] = float32(float64Src)
		}
	}
	return arr, true
}

func intfToFloat64Arr(f *Field, value interface{}) ([]float64, bool) {
	arr, ok := value.([]float64)
	if !ok {
		intfs, ok := value.([]interface{})
		if !ok {
			return nil, false
		}
		arr = make([]float64, len(intfs))
		for i, intf := range intfs {
			float64Src, ok := intf.(float64)
			if !ok {
				return nil, false
			}
			arr[i] = float64Src
		}
	}
	return arr, true
}

func (b *Buffer) encodeArray(bl *flatbuffers.Builder, f *Field, value interface{}, toAppendToIntf interface{}) (flatbuffers.UOffsetT, error) {
	elemSize := getFBFieldSize(f.Ft)
	switch f.Ft {
	case FieldTypeInt:
		arr, ok := intfToInt32Arr(f, value)
		if !ok {
			return 0, fmt.Errorf("[]int32 required but %#v provided for field %s", value, f.QualifiedName())
		}
		if toAppendToIntf != nil {
			toAppendTo := toAppendToIntf.([]int32)
			toAppendTo = append(toAppendTo, arr...)
			arr = toAppendTo
		}
		if len(arr) == 0 {
			return bl.CreateByteVector([]byte{}), nil
		}

		length := len(arr) * flatbuffers.SizeInt32
		hdr := reflect.SliceHeader{Data: uintptr(unsafe.Pointer(&arr[0])), Len: length, Cap: length}
		target := *(*[]byte)(unsafe.Pointer(&hdr))
		return bl.CreateByteVector(target), nil
	case FieldTypeBool:
		arr, ok := intfToBoolArr(f, value)
		if !ok {
			return 0, fmt.Errorf("[]bool required but %#v provided for field %s", value, f.QualifiedName())
		}
		if toAppendToIntf != nil {
			toAppendTo := toAppendToIntf.([]bool)
			toAppendTo = append(toAppendTo, arr...)
			arr = toAppendTo
		}
		if len(arr) == 0 {
			return bl.CreateByteVector([]byte{}), nil
		}
		length := len(arr) * flatbuffers.SizeBool
		hdr := reflect.SliceHeader{Data: uintptr(unsafe.Pointer(&arr[0])), Len: length, Cap: length}
		target := *(*[]byte)(unsafe.Pointer(&hdr))
		return bl.CreateByteVector(target), nil
	case FieldTypeLong:
		arr, ok := intfToInt64Arr(f, value)
		if !ok {
			return 0, fmt.Errorf("[]int64 required but %#v provided for field %s", value, f.QualifiedName())
		}
		if toAppendToIntf != nil {
			toAppendTo := toAppendToIntf.([]int64)
			toAppendTo = append(toAppendTo, arr...)
			arr = toAppendTo
		}
		if len(arr) == 0 {
			return bl.CreateByteVector([]byte{}), nil
		}
		length := len(arr) * flatbuffers.SizeInt64
		hdr := reflect.SliceHeader{Data: uintptr(unsafe.Pointer(&arr[0])), Len: length, Cap: length}
		target := *(*[]byte)(unsafe.Pointer(&hdr))
		return bl.CreateByteVector(target), nil
	case FieldTypeFloat:
		arr, ok := intfToFloat32Arr(f, value)
		if !ok {
			return 0, fmt.Errorf("[]float32 required but %#v provided for field %s", value, f.QualifiedName())
		}
		if toAppendToIntf != nil {
			toAppendTo := toAppendToIntf.([]float32)
			toAppendTo = append(toAppendTo, arr...)
			arr = toAppendTo
		}
		if len(arr) == 0 {
			return bl.CreateByteVector([]byte{}), nil
		}
		length := len(arr) * flatbuffers.SizeFloat32
		hdr := reflect.SliceHeader{Data: uintptr(unsafe.Pointer(&arr[0])), Len: length, Cap: length}
		target := *(*[]byte)(unsafe.Pointer(&hdr))
		return bl.CreateByteVector(target), nil
	case FieldTypeDouble:
		arr, ok := intfToFloat64Arr(f, value)
		if !ok {
			return 0, fmt.Errorf("[]float32 required but %#v provided for field %s", value, f.QualifiedName())
		}
		if toAppendToIntf != nil {
			toAppendTo := toAppendToIntf.([]float64)
			toAppendTo = append(toAppendTo, arr...)
			arr = toAppendTo
		}
		if len(arr) == 0 {
			return bl.CreateByteVector([]byte{}), nil
		}
		length := len(arr) * flatbuffers.SizeFloat64
		hdr := reflect.SliceHeader{Data: uintptr(unsafe.Pointer(&arr[0])), Len: length, Cap: length}
		target := *(*[]byte)(unsafe.Pointer(&hdr))
		return bl.CreateByteVector(target), nil
	case FieldTypeByte:
		target := []byte{}
		switch arr := value.(type) {
		case []byte:
			target = arr
		case string:
			var err error
			if target, err = base64.StdEncoding.DecodeString(arr); err != nil {
				return 0, fmt.Errorf("the string %s considered as base64-encoded value for field %s: %s", arr, f.QualifiedName(), err)
			}
		default:
			return 0, fmt.Errorf("[]byte or base64-encoded string required but %#v provided for field %s", value, f.QualifiedName())

		}
		if toAppendToIntf != nil {
			toAppendTo := toAppendToIntf.([]byte)
			toAppendTo = append(toAppendTo, target...)
			target = toAppendTo
		}
		return bl.CreateByteVector(target), nil
	case FieldTypeString:
		var target *StringsSlice
		switch arr := value.(type) {
		case []string:
			// Set("", []string) was called
			target = &StringsSlice{Slice: arr}
		case []interface{}:
			// came from JSON
			target = getStringSlice(len(arr)) //make([]string, )
			for i, intf := range arr {
				stringVal, ok := intf.(string)
				if !ok {
					return 0, fmt.Errorf("[]byte required but %#v provided for field %s", value, f.QualifiedName())
				}
				target.Slice[i] = stringVal
			}
		default:
			return 0, fmt.Errorf("%#v provided for field %s which can not be converted to []string", value, f.QualifiedName())
		}
		if toAppendToIntf != nil {
			toAppendTo := toAppendToIntf.([]string)
			toAppendTo = append(toAppendTo, target.Slice...)
			target.Slice = toAppendTo
		}

		stringUOffsetTs := getUOffsetSlice(len(target.Slice))

		for i := 0; i < len(target.Slice); i++ {
			stringUOffsetTs.Slice[i] = bl.CreateString(target.Slice[i])
		}
		bl.StartVector(elemSize, len(target.Slice), elemSize)

		for i := len(target.Slice) - 1; i >= 0; i-- {
			bl.PrependUOffsetT(stringUOffsetTs.Slice[i])
		}

		putUOffsetSlice(stringUOffsetTs)
		of := bl.EndVector(len(target.Slice))

		putStringSlice(target)

		return of, nil
	default:
		nestedUOffsetTs := getUOffsetSlice(0)
		switch arr := value.(type) {
		case *BuffersSlice:
			// explicit Set\Append("", []*Buffer) was called
			for i := 0; i < len(arr.Slice); i++ {
				if arr.Slice[i] == nil {
					return 0, fmt.Errorf("nil element of array field %s is provided. Nils are not supported for array elements", f.QualifiedName())
				}
				if storeObjectsAsBytes {
					nestedBytes, err := arr.Slice[i].ToBytes()
					if err != nil {
						return 0, err
					}
					nestedUOffsetTs.Slice = append(nestedUOffsetTs.Slice, bl.CreateByteVector(nestedBytes))
				} else {
					nestedUOffsetT, err := arr.Slice[i].encodeBuffer(bl)
					if err != nil {
						return 0, err
					}
					nestedUOffsetTs.Slice = append(nestedUOffsetTs.Slice, nestedUOffsetT)
				}
			}
		case []*Buffer:
			// explicit Set\Append("", []*Buffer) was called
			for i := 0; i < len(arr); i++ {
				if arr[i] == nil {
					return 0, fmt.Errorf("nil element of array field %s is provided. Nils are not supported for array elements", f.QualifiedName())
				}
				if storeObjectsAsBytes {
					nestedBytes, err := arr[i].ToBytes()
					if err != nil {
						return 0, err
					}
					nestedUOffsetTs.Slice = append(nestedUOffsetTs.Slice, bl.CreateByteVector(nestedBytes))
				} else {
					nestedUOffsetT, err := arr[i].encodeBuffer(bl)
					if err != nil {
						return 0, err
					}
					nestedUOffsetTs.Slice = append(nestedUOffsetTs.Slice, nestedUOffsetT)
				}
			}
		case *ObjectArray:
			for arr.Next() {
				if storeObjectsAsBytes {
					nestedBytes, _ := arr.Buffer.ToBytes()
					nestedUOffsetTs.Slice = append(nestedUOffsetTs.Slice, bl.CreateByteVector(nestedBytes))
				} else {
					nestedUOffsetT, _ := arr.Buffer.encodeBuffer(bl) // should be no errors here
					nestedUOffsetTs.Slice = append(nestedUOffsetTs.Slice, nestedUOffsetT)
				}
			}

		default:
			return 0, fmt.Errorf("%#v provided for field %s is not an array of nested objects", value, f.QualifiedName())
		}

		if toAppendToIntf != nil {
			toAppendToArr := toAppendToIntf.(*ObjectArray)

			toAppendToUOffsetTs := getUOffsetSlice(toAppendToArr.Len)

			for i := 0; toAppendToArr.Next(); i++ {
				if storeObjectsAsBytes {
					bufBytes, _ := toAppendToArr.Buffer.ToBytes()
					toAppendToUOffsetTs.Slice[i] = bl.CreateByteVector(bufBytes)
				} else {
					toAppendToUOffsetTs.Slice[i], _ = toAppendToArr.Buffer.encodeBuffer(bl)
				}
			}

			toAppendToUOffsetTs.Slice = append(toAppendToUOffsetTs.Slice, nestedUOffsetTs.Slice...)

			putUOffsetSlice(nestedUOffsetTs)

			nestedUOffsetTs = toAppendToUOffsetTs
		}

		bl.StartVector(elemSize, len(nestedUOffsetTs.Slice), elemSize)
		for i := len(nestedUOffsetTs.Slice) - 1; i >= 0; i-- {
			bl.PrependUOffsetT(nestedUOffsetTs.Slice[i])
		}

		o := bl.EndVector(len(nestedUOffsetTs.Slice))
		putUOffsetSlice(nestedUOffsetTs)

		return o, nil
	}
}

func copyFixedSizeValue(dest *flatbuffers.Builder, src *Buffer, f *Field) bool {
	offset := src.getFieldUOffsetTByOrder(f.order)
	if offset == 0 {
		return false
	}
	switch f.Ft {
	case FieldTypeInt:
		dest.PrependInt32(src.tab.GetInt32(offset))
	case FieldTypeLong:
		dest.PrependInt64(src.tab.GetInt64(offset))
	case FieldTypeFloat:
		dest.PrependFloat32(src.tab.GetFloat32(offset))
	case FieldTypeDouble:
		dest.PrependFloat64(src.tab.GetFloat64(offset))
	case FieldTypeByte:
		dest.PrependByte(src.tab.GetByte(offset))
	case FieldTypeBool:
		dest.PrependBool(src.tab.GetBool(offset))
	}
	dest.Slot(f.order)
	return true
}

func isFloat64ValueFitsIntoField(f *Field, float64Src float64) bool {
	if float64Src == 0 {
		return true
	}
	if float64Src == float64(int32(float64Src)) {
		res := f.Ft == FieldTypeInt || f.Ft == FieldTypeLong || f.Ft == FieldTypeDouble || f.Ft == FieldTypeFloat
		if float64Src >= 0 && float64Src <= 255 {
			return res || f.Ft == FieldTypeByte
		}
		return res
	} else if float64Src == float64(int64(float64Src)) {
		return f.Ft == FieldTypeLong || f.Ft == FieldTypeDouble
	} else {
		return f.Ft == FieldTypeDouble || f.Ft == FieldTypeFloat
	}
}

func encodeFixedSizeValue(bl *flatbuffers.Builder, f *Field, value interface{}) bool {
	switch value.(type) {
	case bool:
		if f.Ft != FieldTypeBool {
			return false
		}
		bl.PrependBool(value.(bool))
	case float64:
		float64Src := value.(float64)
		if !isFloat64ValueFitsIntoField(f, float64Src) {
			return false
		}
		switch f.Ft {
		case FieldTypeInt:
			bl.PrependInt32(int32(float64Src))
		case FieldTypeLong:
			bl.PrependInt64(int64(float64Src))
		case FieldTypeFloat:
			bl.PrependFloat32(float32(float64Src))
		case FieldTypeDouble:
			bl.PrependFloat64(float64Src)
		default:
			bl.PrependByte(byte(float64Src))
		}
	case float32:
		if f.Ft != FieldTypeFloat {
			return false
		}
		bl.PrependFloat32(value.(float32))
	case int64:
		if f.Ft != FieldTypeLong {
			return false
		}
		bl.PrependInt64(value.(int64))
	case int32:
		if f.Ft != FieldTypeInt {
			return false
		}
		bl.PrependInt32(value.(int32))
	case byte:
		if f.Ft != FieldTypeByte {
			return false
		}
		bl.PrependByte(value.(byte))
	case int:
		intVal := value.(int)
		switch f.Ft {
		case FieldTypeInt:
			if math.Abs(float64(intVal)) > math.MaxInt32 {
				return false
			}
			bl.PrependInt32(int32(intVal))
		case FieldTypeLong:
			if math.Abs(float64(intVal)) > math.MaxInt64 {
				return false
			}
			bl.PrependInt64(int64(intVal))
		default:
			if math.Abs(float64(intVal)) > 255 {
				return false
			}
			bl.PrependByte(byte(intVal))
		}
	default:
		return false
	}
	bl.Slot(f.order)
	return true
}

// ToJSON returns JSON key->value string
func (b *Buffer) ToJSON() []byte {
	buf := bytes.NewBufferString("")
	e := json.NewEncoder(buf)
	buf.WriteString("{")
	for _, f := range b.Scheme.Fields {
		var value interface{}
		if len(b.modifiedFields) == 0 {
			value = b.getByField(f, -1)
		} else {
			modifiedField := b.modifiedFields[f.order]
			if modifiedField != nil {
				value = modifiedField.value
			} else {
				value = b.getByField(f, -1)
			}
		}
		if value != nil {
			buf.WriteString("\"" + f.Name + "\":")
			if f.Ft == FieldTypeObject {
				if f.IsArray {
					buf.WriteString("[")
					if arr, ok := value.(*ObjectArray); ok {
						for arr.Next() {
							buf.Write(arr.Buffer.ToJSON())
							buf.WriteString(",")
						}
					} else if bs, ok := value.(*BuffersSlice); ok {
						for _, buffer := range bs.Slice {
							if buffer != nil {
								buf.Write(buffer.ToJSON())
								buf.WriteString(",")
							}
						}
					} else {
						buffers, _ := value.([]*Buffer)
						for _, buffer := range buffers {
							if buffer != nil {
							buf.Write(buffer.ToJSON())
							buf.WriteString(",")
						}

					}
					}
					buf.Truncate(buf.Len() - 1)
					buf.WriteString("]")
				} else {
					buf.Write(value.(*Buffer).ToJSON())
				}
			} else {
				e.Encode(value)
			}
			buf.WriteString(",")
		}
	}
	if buf.Len() > 1 {
		buf.Truncate(buf.Len() - 1)
	}
	buf.WriteString("}")
	return []byte(strings.Replace(buf.String(), "\n", "", -1))
}

// GetBytes returns underlying byte buffer
func (b *Buffer) GetBytes() []byte {
	return b.tab.Bytes
}

// GetNames returns list of field names which values are non-nil in current buffer
// Set() fields are not considered
// fields of nested objects are not considered
func (b *Buffer) GetNames() []string {
	if len(b.tab.Bytes) == 0 {
		return nil
	}

<<<<<<< HEAD
	res := make([]string, 0, len(b.Scheme.Fields))
=======
	if b.names == nil {
		b.names = getStringSlice(0)
	} else {
		b.names.Slice = b.names.Slice[:0]
	}

>>>>>>> 1baad60a
	vTable := flatbuffers.UOffsetT(flatbuffers.SOffsetT(b.tab.Pos) - b.tab.GetSOffsetT(b.tab.Pos))
	vOffsetT := b.tab.GetVOffsetT(vTable)

	for order := 0; true; order++ {
		vTableOffset := flatbuffers.VOffsetT((order + 2) * 2)
		if vTableOffset >= vOffsetT {
			break
		}
		if b.tab.GetVOffsetT(vTable+flatbuffers.UOffsetT(vTableOffset)) > 0 {
			b.names.Slice = append(b.names.Slice, b.Scheme.Fields[order].Name)
		}
	}

	return b.names.Slice
}

// ToJSONMap returns map[string]interface{} representation of the buffer compatible to json
// numeric field types are kept (not float64 as json does)
func (b *Buffer) ToJSONMap() map[string]interface{} {
	res := map[string]interface{}{}
	for _, f := range b.Scheme.Fields {
		var storedVal interface{}
		if len(b.modifiedFields) == 0 {
			storedVal = b.getByField(f, -1)
		} else {
			modifiedField := b.modifiedFields[f.order]
			if modifiedField != nil {
				storedVal = modifiedField.value
			} else {
				storedVal = b.getByField(f, -1)
			}
		}
		if storedVal != nil {
			if f.Ft == FieldTypeObject {
				if f.IsArray {
					targetArr := []interface{}{}
					if arr, ok := storedVal.(*ObjectArray); ok {
						for arr.Next() {
							targetArr = append(targetArr, arr.Buffer.ToJSONMap())
						}
					} else {
						buffers, _ := storedVal.(*BuffersSlice)
						for _, buffer := range buffers.Slice {
							targetArr = append(targetArr, buffer.ToJSONMap())
						}
					}
					res[f.Name] = targetArr
				} else {
					res[f.Name] = storedVal.(*Buffer).ToJSONMap()
				}
			} else {
				res[f.Name] = storedVal
			}
		}
	}
	return res
}

// NewScheme creates new empty Scheme
func NewScheme() *Scheme {
	return &Scheme{"", map[string]*Field{}, []*Field{}}
}

// AddField adds field
func (s *Scheme) AddField(name string, ft FieldType, isMandatory bool) {
	s.AddFieldC(name, ft, nil, isMandatory, false)
}

// AddArray adds array field
func (s *Scheme) AddArray(name string, elementType FieldType, isMandatory bool) {
	s.AddFieldC(name, elementType, nil, isMandatory, true)
}

// AddNested adds nested object field
func (s *Scheme) AddNested(name string, nested *Scheme, isMandatory bool) {
	s.AddFieldC(name, FieldTypeObject, nested, isMandatory, false)
}

// AddNestedArray adds array of nested objects field
func (s *Scheme) AddNestedArray(name string, nested *Scheme, isMandatory bool) {
	s.AddFieldC(name, FieldTypeObject, nested, isMandatory, true)
}

// AddFieldC adds new finely-tuned field
func (s *Scheme) AddFieldC(name string, ft FieldType, nested *Scheme, isMandatory bool, IsArray bool) {
	newField := &Field{name, ft, len(s.FieldsMap), isMandatory, nested, s, IsArray}
	s.FieldsMap[name] = newField
	s.Fields = append(s.Fields, newField)
}

// MarshalYAML marshals Scheme to yaml. Needs to conform to yaml.Marshaler interface
func (s *Scheme) MarshalYAML() (interface{}, error) {
	res := yaml.MapSlice{}
	for _, f := range s.Fields {
		for ftStr, curFt := range yamlFieldTypesMap {
			if curFt == f.Ft {
				fieldName := f.Name
				if f.IsMandatory {
					fnBytes := []byte(fieldName)
					fnBytes[0] = []byte(strings.ToUpper(fieldName))[0]
					fieldName = string(fnBytes)
				}
				if f.IsArray {
					fieldName = fieldName + ".."
				}
				var val interface{}
				if f.Ft == FieldTypeObject {
					valTemp, err := f.FieldScheme.MarshalYAML()
					if err != nil {
						return nil, err
					}
					val = valTemp
				} else {
					val = ftStr
				}
				item := yaml.MapItem{Key: fieldName, Value: val}
				res = append(res, item)
			}
		}
	}
	return res, nil
}

// UnmarshalYAML unmarshals Scheme from yaml. Needs to conform to yaml.Unmarshaler interface
func (s *Scheme) UnmarshalYAML(unmarshal func(interface{}) error) error {
	mapSlice := yaml.MapSlice{}
	if err := unmarshal(&mapSlice); err != nil {
		return err
	}
	newS, err := MapSliceToScheme(mapSlice)
	if err != nil {
		return err
	}
	s.Fields = newS.Fields
	s.FieldsMap = newS.FieldsMap
	return nil
}

// GetNestedScheme returns Scheme of nested object if the field has FieldTypeObject type, nil otherwise
func (s *Scheme) GetNestedScheme(nestedObjectField string) *Scheme {
	if f, ok := s.FieldsMap[nestedObjectField]; ok {
		return f.FieldScheme
	}
	return nil
}

// QualifiedName returns ownerScheme.fieldName
func (f *Field) QualifiedName() string {
	if len(f.ownerScheme.Name) > 0 {
		return f.ownerScheme.Name + "." + f.Name
	}
	return f.Name
}

// YamlToScheme creates Scheme by provided yaml `fieldName: yamlFieldType`
// Field types:
//   - `int` -> `int32`
//   - `long` -> `int64`
//   - `float` -> `float32`
//   - `double` -> `float64`
//   - `bool` -> `bool`
//   - `string` -> `string`
//   - `byte` -> `byte`
// Field name starts with the capital letter -> field is mandatory
// Field name ends with `..` -> field is an array
// See [dynobuffers_test.go](dynobuffers_test.go) for examples
func YamlToScheme(yamlStr string) (*Scheme, error) {
	mapSlice := yaml.MapSlice{}
	err := yaml.Unmarshal([]byte(yamlStr), &mapSlice)
	if err != nil {
		return nil, err
	}
	return MapSliceToScheme(mapSlice)
}

// MapSliceToScheme s.e.
func MapSliceToScheme(mapSlice yaml.MapSlice) (*Scheme, error) {
	res := NewScheme()
	for _, mapItem := range mapSlice {
		if nestedMapSlice, ok := mapItem.Value.(yaml.MapSlice); ok {
			fieldName, isMandatory, IsArray := fieldPropsFromYaml(mapItem.Key.(string))
			nestedScheme, err := MapSliceToScheme(nestedMapSlice)
			nestedScheme.Name = fieldName
			if err != nil {
				return nil, err
			}
			if IsArray {
				res.AddNestedArray(fieldName, nestedScheme, isMandatory)
			} else {
				res.AddNested(fieldName, nestedScheme, isMandatory)
			}
		} else if typeStr, ok := mapItem.Value.(string); ok {
			fieldName, isMandatory, IsArray := fieldPropsFromYaml(mapItem.Key.(string))
			if ft, ok := yamlFieldTypesMap[typeStr]; ok {
				if IsArray {
					res.AddArray(fieldName, ft, isMandatory)
				} else {
					res.AddField(fieldName, ft, isMandatory)
				}
			} else {
				return nil, errors.New("unknown field type: " + typeStr)
			}
		}
	}

	return res, nil
}

func fieldPropsFromYaml(yamlStr string) (fieldName string, isMandatory bool, isArray bool) {
	isMandatory = unicode.IsUpper(rune(yamlStr[0]))

	isArray = strings.HasSuffix(yamlStr, "..")
	if isArray {
		yamlStr = yamlStr[:len(yamlStr)-2]
	}
	fieldName = yamlStr
	if isMandatory {
		fnBytes := []byte(fieldName)
		fnBytes[0] = []byte(strings.ToLower(string(fnBytes[0])))[0]
		fieldName = string(fnBytes)
	}
	return
}

// byteSliceToString converts a []byte to string without a heap allocation.
func byteSliceToString(b []byte) string {
	return *(*string)(unsafe.Pointer(&b))
}

func isFixedSizeField(f *Field) bool {
	return f.Ft != FieldTypeObject && f.Ft != FieldTypeString
}

func isSlice(kind reflect.Kind) bool {
	return kind == reflect.Array || kind == reflect.Slice
}<|MERGE_RESOLUTION|>--- conflicted
+++ resolved
@@ -224,21 +224,15 @@
 
 func (b *Buffer) Release() {
 	if !b.isReleased {
-<<<<<<< HEAD
 		b.releaseFields()
-		b.isReleased = true
-		BufferPool.Put(b)
-=======
-		b.ReleaseFields()
 
 		if b.names != nil {
 			putStringSlice(b.names)
 			b.names = nil
-		}
+	}
 
 		putBuffer(b)
->>>>>>> 1baad60a
-	}
+}
 }
 
 func (b *Buffer) releaseFields() {
@@ -773,7 +767,7 @@
 	for _, m := range b.modifiedFields {
 		if m != nil {
 			m.isReleased = false
-		}
+}
 	}
 }
 
@@ -1467,16 +1461,12 @@
 		return nil
 	}
 
-<<<<<<< HEAD
-	res := make([]string, 0, len(b.Scheme.Fields))
-=======
 	if b.names == nil {
 		b.names = getStringSlice(0)
 	} else {
 		b.names.Slice = b.names.Slice[:0]
 	}
 
->>>>>>> 1baad60a
 	vTable := flatbuffers.UOffsetT(flatbuffers.SOffsetT(b.tab.Pos) - b.tab.GetSOffsetT(b.tab.Pos))
 	vOffsetT := b.tab.GetVOffsetT(vTable)
 
